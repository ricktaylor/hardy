[package]
name = "hardy-sqlite-storage"
version = "0.1.0"
edition.workspace = true

[lib]
path = "src/lib.rs"
crate-type = ["rlib"]

[dependencies]
hardy-bpa = { path = "../bpa" }
hardy-bpv7 = { path = "../bpv7" }
hardy-cbor = { path = "../cbor" }
<<<<<<< HEAD
rusqlite = { version = "0.34.0", features = ["bundled", "time"] }
tokio = { version = "1.43.0", features = ["rt-multi-thread"] }
=======
rusqlite = { version = "0.33.0", features = ["bundled", "time"] }
tokio = { version = "1.44.0", features = ["rt-multi-thread"] }
>>>>>>> aa087e45
thiserror = "2.0.12"
serde = { version = "1.0.219", features = ["derive"] }
config = { version = "0.15.9", features = ["toml"] }
directories = "6.0.0"
tracing = "0.1.41"
base64 = "0.22.1"
time = "0.3.39"
cfg-if = "1.0.0"
trace-err = "0.1.2"

[build-dependencies]
built = "0.7.7"
regex = "1.11.1"
sha1 = "0.10.6"
base64 = "0.22.1"<|MERGE_RESOLUTION|>--- conflicted
+++ resolved
@@ -11,13 +11,8 @@
 hardy-bpa = { path = "../bpa" }
 hardy-bpv7 = { path = "../bpv7" }
 hardy-cbor = { path = "../cbor" }
-<<<<<<< HEAD
 rusqlite = { version = "0.34.0", features = ["bundled", "time"] }
-tokio = { version = "1.43.0", features = ["rt-multi-thread"] }
-=======
-rusqlite = { version = "0.33.0", features = ["bundled", "time"] }
 tokio = { version = "1.44.0", features = ["rt-multi-thread"] }
->>>>>>> aa087e45
 thiserror = "2.0.12"
 serde = { version = "1.0.219", features = ["derive"] }
 config = { version = "0.15.9", features = ["toml"] }
